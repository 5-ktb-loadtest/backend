--- conflicted
+++ resolved
@@ -129,7 +129,7 @@
             email: p.email || ''
           })),
         participantsCount: participants.length,
-        createdAt: room.createdAt || new Date(),
+        createdAt: new Date(Number(room.createdAt)) || new Date(),
         isCreator: (creator._id || '') === req.user.id
       };
     }).filter(room => room !== null);    
@@ -200,7 +200,7 @@
         creator,
         participants: [creator],
         hasPassword: !!password,
-        createdAt: room.createdAt
+        createdAt: new Date(Number(room.createdAt))
       });
     }
     
@@ -212,7 +212,7 @@
         creator,
         participants: [creator],
         hasPassword: !!password,
-        createdAt: room.createdAt
+        createdAt: new Date(Number(room.createdAt))
       }
     });
     // 수정 끝
@@ -251,7 +251,7 @@
         creator,
         participants,
         hasPassword: room.hasPassword === 'true',
-        createdAt: room.createdAt
+        createdAt: new Date(Number(room.createdAt))
       }
     });
   } catch (error) {
@@ -277,20 +277,14 @@
     }
 
     // 비밀번호 확인
-<<<<<<< HEAD
-    const isPasswordValid = await roomRedis.checkPassword(req.params.roomId, password);
-    if (!isPasswordValid) {
-      return res.status(401).json({ success: false, message: '비밀번호가 일치하지 않습니다.' });
-=======
-    if (room.hasPassword) {
-      const isPasswordValid = await room.checkPassword(password);
+    if (room.hasPassword === 'true') {
+      const isPasswordValid = await roomRedis.checkPassword(req.params.roomId, password);
       if (!isPasswordValid) {
         return res.status(403).json({
           success: false,
           message: '비밀번호가 일치하지 않습니다.'
         });
       }
->>>>>>> af8c2d89
     }
 
     // 참여자 목록에 추가
@@ -308,7 +302,7 @@
         creator,
         participants,
         hasPassword: room.hasPassword === 'true',
-        createdAt: room.createdAt
+        createdAt: new Date(Number(room.createdAt))
       });
     }
 
@@ -320,7 +314,7 @@
         creator,
         participants,
         hasPassword: room.hasPassword === 'true',
-        createdAt: room.createdAt
+        createdAt: new Date(Number(room.createdAt))
       }
     });
   } catch (error) {
